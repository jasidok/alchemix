name: CI

on: pull_request

jobs:
<<<<<<< HEAD
    forge-tests:
        runs-on: ubuntu-latest
        steps:
            - uses: actions/checkout@v2

            - name: Install Foundry
              uses: onbjerg/foundry-toolchain@v1
              with:
                  version: nightly

            - name: Install dependencies
              run: forge install

            - name: Install submodules
              run: git submodule update --init --recursive

            - name: Run forge tests
              env:
                  ALCHEMY_API_KEY: ${{ secrets.ALCHEMY_API_KEY }}
                  TEST_PROFILE: default
              run: ./test.sh

on: push

jobs:
    forge-tests:
        runs-on: ubuntu-latest
        steps:
            - uses: actions/checkout@v2

            - name: Install Foundry
              uses: onbjerg/foundry-toolchain@v1
              with:
                  version: nightly

            - name: Install dependencies
              run: forge install

            - name: Install submodules
              run: git submodule update --init --recursive

            - name: Run forge tests
              env:
                  ALCHEMY_API_KEY: ${{ secrets.ALCHEMY_API_KEY }}
                  TEST_PROFILE: lite
              run: ./test.sh
=======
  hardhat-tests:
    name: Runs the hardhat tests
    runs-on: ubuntu-latest
    steps:
      - uses: actions/checkout@v2

      - name: Install Foundry
        uses: onbjerg/foundry-toolchain@v1
        with:
          version: nightly

      - name: Install dependencies
        run: forge install

      - name: Install submodules
        run: git submodule update --init --recursive

      - name: Install node modules
        run: yarn install

      - name: Compile contracts
        run: yarn compile
      
      - name: Run hardhat tests
        run: yarn test

  forge-tests:
  name: Runs the foundry tests
    runs-on: ubuntu-latest
    steps:
      - uses: actions/checkout@v2

      - name: Install Foundry
        uses: onbjerg/foundry-toolchain@v1
        with:
          version: nightly

      - name: Install dependencies
        run: forge install

      - name: Install submodules
        run: git submodule update --init --recursive
      
      - name: Run forge tests
        env:
            ALCHEMY_API_KEY: ${{ secrets.ALCHEMY_API_KEY }}
        run: ./test.sh
>>>>>>> 4bb94ccd
<|MERGE_RESOLUTION|>--- conflicted
+++ resolved
@@ -3,8 +3,8 @@
 on: pull_request
 
 jobs:
-<<<<<<< HEAD
     forge-tests:
+        name: Runs hardhat and foundry tests
         runs-on: ubuntu-latest
         steps:
             - uses: actions/checkout@v2
@@ -19,6 +19,15 @@
 
             - name: Install submodules
               run: git submodule update --init --recursive
+
+            - name: Install node modules
+              run: yarn install
+            
+            - name: Compile contracts
+              run: yarn compile
+            
+            - name: Run hardhat tests
+              run: yarn test  
 
             - name: Run forge tests
               env:
@@ -49,53 +58,4 @@
               env:
                   ALCHEMY_API_KEY: ${{ secrets.ALCHEMY_API_KEY }}
                   TEST_PROFILE: lite
-              run: ./test.sh
-=======
-  hardhat-tests:
-    name: Runs the hardhat tests
-    runs-on: ubuntu-latest
-    steps:
-      - uses: actions/checkout@v2
-
-      - name: Install Foundry
-        uses: onbjerg/foundry-toolchain@v1
-        with:
-          version: nightly
-
-      - name: Install dependencies
-        run: forge install
-
-      - name: Install submodules
-        run: git submodule update --init --recursive
-
-      - name: Install node modules
-        run: yarn install
-
-      - name: Compile contracts
-        run: yarn compile
-      
-      - name: Run hardhat tests
-        run: yarn test
-
-  forge-tests:
-  name: Runs the foundry tests
-    runs-on: ubuntu-latest
-    steps:
-      - uses: actions/checkout@v2
-
-      - name: Install Foundry
-        uses: onbjerg/foundry-toolchain@v1
-        with:
-          version: nightly
-
-      - name: Install dependencies
-        run: forge install
-
-      - name: Install submodules
-        run: git submodule update --init --recursive
-      
-      - name: Run forge tests
-        env:
-            ALCHEMY_API_KEY: ${{ secrets.ALCHEMY_API_KEY }}
-        run: ./test.sh
->>>>>>> 4bb94ccd
+              run: ./test.sh