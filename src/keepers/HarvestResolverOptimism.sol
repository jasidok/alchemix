pragma solidity ^0.8.13;

import {IRewardsController} from '../interfaces/external/aave/IRewardsController.sol';
import {IRewardCollector} from "../interfaces/IRewardCollector.sol";
import {IVelodromeSwapRouter} from "../interfaces/external/velodrome/IVelodromeSwapRouter.sol";

import "../interfaces/keepers/IResolver.sol";
import "../interfaces/IAlchemistV2.sol";
import "../interfaces/keepers/IAlchemixHarvesterOptimism.sol";
import "../interfaces/external/chainlink/IChainlinkOracle.sol";
import "../interfaces/ITokenAdapter.sol";
import "../../lib/openzeppelin-contracts/contracts/token/ERC20/IERC20.sol";
import "../../lib/openzeppelin-contracts/contracts/access/Ownable.sol";
import "../../lib/openzeppelin-contracts/contracts/utils/math/SafeMath.sol";
import "../libraries/SafeCast.sol";

import {Unauthorized, IllegalState} from "../base/ErrorMessages.sol";

contract HarvestResolverOptimism is IResolver, Ownable {
  /// @notice Thrown when the yield token of a harvest job being added is disabled in the alchemist of the harvest job being added.
  error YieldTokenDisabled();
  /// @notice Thrown when attempting to remove a harvest job that does not currently exist.
  error HarvestJobDoesNotExist();

  /// @notice Emitted when details of a harvest job are set.
  event SetHarvestJob(
    bool active,
    address alchemist,
    address rewardCollector,
    address staticToken,
    address yieldToken,
    uint256 minimumHarvestAmount,
    uint256 minimumDelay,
    uint256 slippageBps
  );

  /// @notice Emitted when a harvester status is updated.
  event SetHarvester(address harvester, bool status);

  /// @notice Emitted when a harvest job is removed from the list.
  event RemoveHarvestJob(address yieldToken);

  /// @notice Emitted when a harvest is recorded.
  event RecordHarvest(address yieldToken);
  struct HarvestJob {
    bool active;
    address alchemist;
    address rewardCollector;
    address aaveToken;
    uint256 lastHarvest;
    uint256 minimumHarvestAmount;
    uint256 minimumDelay;
    uint256 slippageBps;
  }

  uint256 public constant SLIPPAGE_PRECISION = 10000;

  /// @dev The list of yield tokens that define harvest jobs.
  address[] public yieldTokens;

  /// @dev yieldToken => HarvestJob.
  mapping(address => HarvestJob) public harvestJobs;

  /// @dev Whether or not the resolver is paused.
  bool public paused;

  /// @dev A mapping of the registered harvesters.
  mapping(address => bool) public harvesters;

  constructor() Ownable() {}

  modifier onlyHarvester() {
    if (!harvesters[msg.sender]) {
      revert Unauthorized("Caller is not the harvester");
    }
    _;
  }

  /// @notice Enables or disables a harvester from calling protected harvester-only functions.
  ///
  /// @param harvester The address of the target harvester.
  /// @param status The status to set for the target harvester.
  function setHarvester(address harvester, bool status) external onlyOwner {
    harvesters[harvester] = status;
    emit SetHarvester(harvester, status);
  }

  /// @notice Pauses and un-pauses the resolver.
  ///
  /// @param pauseState The pause state to set.
  function setPause(bool pauseState) external onlyOwner {
    paused = pauseState;
  }

  /// @notice Remove tokens that were accidentally sent to the resolver.
  ///
  /// @param token The token to remove.
  function recoverFunds(address token) external onlyOwner {
    IERC20(token).transfer(msg.sender, IERC20(token).balanceOf(address(this)));
  }

  /// @notice Sets the parameters of a harvest job and adds it to the list if needed.
  ///
  /// @param active               A flag for whether or not the harvest job is active.
  /// @param staticToken          The address of the static AAVE V3 yield token to be harvested.
  /// @param aaveToken            The aave optimism token that is wrapped in the static one.
  /// @param alchemist            The address of the alchemist to be harvested.
  /// @param minimumHarvestAmount The minimum amount of harvestable funds required in order to run the harvest job.
  /// @param minimumDelay         The minimum delay (in seconds) needed between successive runs of the job.
  function addHarvestJob(
    bool active,
    address alchemist,
    address rewardCollector,
    address staticToken,
    address aaveToken,
    uint256 minimumHarvestAmount,
    uint256 minimumDelay,
    uint256 slippageBps
  ) external onlyOwner {
    IAlchemistV2.YieldTokenParams memory ytp = IAlchemistV2(alchemist).getYieldTokenParameters(staticToken);
    if (!ytp.enabled) {
      revert YieldTokenDisabled();
    }

    if (slippageBps > SLIPPAGE_PRECISION) {
      revert IllegalArgument();
    }

    harvestJobs[staticToken] = HarvestJob(
      active,
      alchemist,
      rewardCollector,
      aaveToken,
      block.timestamp,
      minimumHarvestAmount,
      minimumDelay,
      slippageBps
    );

    emit SetHarvestJob(active, alchemist, rewardCollector, staticToken, aaveToken, minimumHarvestAmount, minimumDelay, slippageBps);

    // Only add the yield token to the list if it doesnt exist yet.
    for (uint256 i = 0; i < yieldTokens.length; i++) {
      if (yieldTokens[i] == staticToken) {
        return;
      }
    }
    yieldTokens.push(staticToken);
  }

  /// @notice Sets if a harvest job is active.
  ///
  /// @param yieldToken   The address of the yield token to be harvested.
  /// @param active       A flag for whether or not the harvest job is active.
  function setActive(address yieldToken, bool active) external onlyOwner {
    harvestJobs[yieldToken].active = active;
  }

  /// @notice Sets the alchemist of a harvest job.
  ///
  /// @param yieldToken   The address of the yield token to be harvested.
  /// @param alchemist    The address of the alchemist to be harvested.
  function setAlchemist(address yieldToken, address alchemist) external onlyOwner {
    IAlchemistV2.YieldTokenParams memory ytp = IAlchemistV2(alchemist).getYieldTokenParameters(yieldToken);
    if (!ytp.enabled) {
      revert YieldTokenDisabled();
    }
    harvestJobs[yieldToken].alchemist = alchemist;
  }

  /// @notice Sets the rewardCollector of a harvest job.
  ///
  /// @param yieldToken   The address of the yield token to be harvested.
  /// @param rewardCollector      The address of the rewardCollector to be harvested.
  function setRewardCollector(address yieldToken, address rewardCollector) external onlyOwner {
    harvestJobs[yieldToken].alchemist = rewardCollector;
  }

  /// @notice Sets the minimum harvest amount of a harvest job.
  ///
  /// @param yieldToken           The address of the yield token to be harvested.
  /// @param minimumHarvestAmount The minimum amount of harvestable funds required in order to run the harvest job.
  function setMinimumHarvestAmount(address yieldToken, uint256 minimumHarvestAmount) external onlyOwner {
    harvestJobs[yieldToken].minimumHarvestAmount = minimumHarvestAmount;
  }

  /// @notice Sets the minimum delay of a harvest job.
  ///
  /// @param yieldToken   The address of the yield token to be harvested.
  /// @param minimumDelay The minimum delay (in seconds) needed between successive runs of the job.
  function setMinimumDelay(address yieldToken, uint256 minimumDelay) external onlyOwner {
    harvestJobs[yieldToken].minimumDelay = minimumDelay;
  }

  /// @notice Sets the amount of slippage for a harvest job.
  ///
  /// @param yieldToken   The address of the yield token to be harvested.
  /// @param slippageBps  The amount of slippage to accept during a harvest.
  function setSlippageBps(address yieldToken, uint256 slippageBps) external onlyOwner {
    harvestJobs[yieldToken].slippageBps = slippageBps;
  }

  /// @notice Removes a harvest job from the list of harvest jobs.
  ///
  /// @param yieldToken The address of the yield token to remove.
  function removeHarvestJob(address yieldToken) external onlyOwner {
    int256 idx = -1;
    for (uint256 i = 0; i < yieldTokens.length; i++) {
      if (yieldTokens[i] == yieldToken) {
        idx = SafeCast.toInt256(i);
      }
    }
    if (idx > -1) {
      delete harvestJobs[yieldToken];
      yieldTokens[SafeCast.toUint256(idx)] = yieldTokens[yieldTokens.length - 1];
      yieldTokens.pop();
      emit RemoveHarvestJob(yieldToken);
    } else {
      revert HarvestJobDoesNotExist();
    }
  }

  /// @notice Check if there is a harvest that needs to be run.
  ///
  /// Returns FALSE if the resolver is paused.
  /// Returns TRUE for the first harvest job that meets the following criteria:
  ///     - the harvest job is active
  ///     - `yieldToken` is enabled in the Alchemist
  ///     - minimumDelay seconds have passed since the `yieldToken` was last harvested
  ///     - the expected harvest amount is greater than minimumHarvestAmount
  /// Returns FALSE if no harvest jobs meet the above criteria.
  ///
  /// @return canExec     If a harvest is needed
  /// @return execPayload The payload to forward to the AlchemixHarvester
  function checker() external view returns (bool canExec, bytes memory execPayload) {
    if (paused) {
      return (false, abi.encode(0));
    }

    for (uint256 i = 0; i < yieldTokens.length; i++) {
      address yieldToken = yieldTokens[i];
      HarvestJob memory h = harvestJobs[yieldToken];
      if (h.active) {
        IAlchemistV2.YieldTokenParams memory ytp = IAlchemistV2(h.alchemist).getYieldTokenParameters(yieldToken);

        if (ytp.enabled) {
          uint256 pps = ITokenAdapter(ytp.adapter).price();
          uint256 currentValue = ((ytp.activeBalance + ytp.harvestableBalance) * pps) / 10**ytp.decimals;
          if (
            (block.timestamp >= h.lastHarvest + h.minimumDelay) &&
            (currentValue > ytp.expectedValue + h.minimumHarvestAmount)
          ) {
            uint256 minimumAmountOut = currentValue - ytp.expectedValue;
            minimumAmountOut = minimumAmountOut - (minimumAmountOut * h.slippageBps) / SLIPPAGE_PRECISION;

            // Find out the expected exchange of OP to debt token
            uint256 expectedExchange;
            address[] memory token = new address[](1);
            token[0] = h.aaveToken;
            uint256 claimable = IRewardsController(0x929EC64c34a17401F460460D4B9390518E5B473e).getUserRewards(token, yieldToken, IRewardCollector(h.rewardCollector).rewardToken());
            // Find expected amount out before calling harvest
            if (IRewardCollector(h.rewardCollector).debtToken() == 0xCB8FA9a76b8e203D8C3797bF438d8FB81Ea3326A) {
              expectedExchange = claimable * uint256(IChainlinkOracle(0x0D276FC14719f9292D5C1eA2198673d1f4269246).latestAnswer()) / 1e8;
            } else if (IRewardCollector(h.rewardCollector).debtToken() == 0x3E29D3A9316dAB217754d13b28646B76607c5f04) {
              expectedExchange = claimable * uint256(IChainlinkOracle(0x0D276FC14719f9292D5C1eA2198673d1f4269246).latestAnswer()) / uint256(IChainlinkOracle(0x13e3Ee699D1909E989722E753853AE30b17e08c5).latestAnswer());
            } else {
                revert IllegalState("RewardCollector debt token is not supported");
            }
            return (
              true,
<<<<<<< HEAD
              abi.encodeWithSelector(IAlchemixHarvesterOptimism.harvest.selector, h.alchemist, yieldToken, minimumAmountOut, expectedExchange)
=======
              abi.encodeWithSelector(IAlchemixHarvesterOptimism.harvest.selector, h.alchemist, h.rewardCollector, yieldToken, minimumAmountOut, expectedExchange[0])
>>>>>>> 77e0ae1b
            );
          }
        }
      }
    }
    return (false, abi.encode(0));
  }

  function recordHarvest(address yieldToken) external onlyHarvester {
    harvestJobs[yieldToken].lastHarvest = block.timestamp;
    emit RecordHarvest(yieldToken);
  }
}<|MERGE_RESOLUTION|>--- conflicted
+++ resolved
@@ -268,11 +268,7 @@
             }
             return (
               true,
-<<<<<<< HEAD
-              abi.encodeWithSelector(IAlchemixHarvesterOptimism.harvest.selector, h.alchemist, yieldToken, minimumAmountOut, expectedExchange)
-=======
-              abi.encodeWithSelector(IAlchemixHarvesterOptimism.harvest.selector, h.alchemist, h.rewardCollector, yieldToken, minimumAmountOut, expectedExchange[0])
->>>>>>> 77e0ae1b
+              abi.encodeWithSelector(IAlchemixHarvesterOptimism.harvest.selector, h.alchemist, h.rewardCollector, yieldToken, minimumAmountOut, expectedExchange)
             );
           }
         }
