// SPDX-License-Identifier: UNLICENSED
pragma solidity ^0.8.11;

<<<<<<< HEAD
import { Invariants } from "./utils/Invariants.sol";
=======
import "../../lib/ds-test/src/test.sol";

import {Invariants} from "./utils/Invariants.sol";
>>>>>>> 0d8f544a

contract TestInvariants is Invariants {
	function setUp() public {}

	/*
	 * Test that the invariants are preserved by the deposit function
	 *
	 * Values defined as uint96 to restrict the range that the inputs can be
	 * fuzzed over: inputs close to 2^128 can cause arithmetic overflows
	 */
	function testInvariantsOnDeposit(
		address caller,
		address proxyOwner,
		address[] calldata userList,
		uint96[] calldata debtList,
		uint96[] calldata overCollateralList,
		uint96 amount,
		address recipient
	) public {
		// Initialize the test
		setupTest(caller, proxyOwner, userList, debtList, overCollateralList, amount, recipient);

		// Check that invariants hold before interaction
		checkAllInvariants(userList, fakeYield, fakeUnderlying, minted, burned, sentToTransmuter);

		cheats.startPrank(userList[0], userList[0]);

		// Assign yield tokens to a user
		assignToUser(userList[0], fakeUnderlying, amount);
		assignYieldTokenToUser(userList[0], fakeYield, amount);

		// Deposit yield tokens
		alchemist.deposit(fakeYield, amount, userList[0]);

		cheats.stopPrank();

		// Check that invariants hold after interaction
		checkAllInvariants(userList, fakeYield, fakeUnderlying, minted, burned, sentToTransmuter);
	}

	/*
	 * Test that the invariants are preserved by the depositUnderlying function
	 */
	function testInvariantsOnDepositUnderlying(
		address caller,
		address proxyOwner,
		address[] calldata userList,
		uint96[] calldata debtList,
		uint96[] calldata overCollateralList,
		uint96 amount,
		address recipient
	) public {
		// Initialize the test
		setupTest(caller, proxyOwner, userList, debtList, overCollateralList, amount, recipient);

		// Check that invariants hold before interaction
		checkAllInvariants(userList, fakeYield, fakeUnderlying, minted, burned, sentToTransmuter);

		cheats.startPrank(userList[0], userList[0]);

		// Assign yield tokens to a user
		assignToUser(userList[0], fakeUnderlying, amount);

		// Deposit underlying tokens
		alchemist.depositUnderlying(fakeYield, amount, userList[0], minimumAmountOut(amount, fakeYield));

		cheats.stopPrank();

		// Check that invariants hold after interaction
		checkAllInvariants(userList, fakeYield, fakeUnderlying, minted, burned, sentToTransmuter);
	}

	/*
	 * Test that the invariants are preserved by the withdraw function
	 */
	function testInvariantsOnWithdraw(
		address caller,
		address proxyOwner,
		address[] calldata userList,
		uint96[] calldata debtList,
		uint96[] calldata overCollateralList,
		uint96 amount,
		address recipient
	) public {
		// Initialize the test
		setupTest(caller, proxyOwner, userList, debtList, overCollateralList, amount, recipient);

		// Ensure first user has enough collateral to withdraw
		cheats.assume(amount <= overCollateralList[0]);

		// Check that invariants hold before interaction
		checkAllInvariants(userList, fakeYield, fakeUnderlying, minted, burned, sentToTransmuter);

		// Calculate how many shares to withdraw
		(uint256 totalShares, ) = alchemist.positions(userList[0], fakeYield);
		uint256 totalBalance = calculateBalance(debtList[0], overCollateralList[0], fakeUnderlying);
		uint256 sharesToWithdraw = (totalShares * amount) / totalBalance;

		cheats.startPrank(userList[0], userList[0]);

		// Withdraw yield token
		alchemist.withdraw(fakeYield, sharesToWithdraw, recipient);

		cheats.stopPrank();

		// Check that invariants hold after interaction
		checkAllInvariants(userList, fakeYield, fakeUnderlying, minted, burned, sentToTransmuter);
	}

	/*
	 * Test that the invariants are preserved by the withdrawUnderlying function
	 */
	function testInvariantsOnWithdrawUnderlying(
		address caller,
		address proxyOwner,
		address[] calldata userList,
		uint96[] calldata debtList,
		uint96[] calldata overCollateralList,
		uint96 amount,
		address recipient
	) public {
		// Initialize the test
		setupTest(caller, proxyOwner, userList, debtList, overCollateralList, amount, recipient);

		// Ensure first user has enough collateral to withdraw
		cheats.assume(amount <= overCollateralList[0]);

		// Check that invariants hold before interaction
		checkAllInvariants(userList, fakeYield, fakeUnderlying, minted, burned, sentToTransmuter);

		// Calculate how many shares to withdraw
		(uint256 totalShares, ) = alchemist.positions(userList[0], fakeYield);
		uint256 totalBalance = calculateBalance(debtList[0], overCollateralList[0], fakeUnderlying);
		uint256 sharesToWithdraw = (totalShares * amount) / totalBalance;

		cheats.startPrank(userList[0], userList[0]);

		// Withdraw underlying token
		alchemist.withdrawUnderlying(fakeYield, sharesToWithdraw, recipient, minimumAmountOut(amount, fakeYield));

		cheats.stopPrank();

		// Check that invariants hold after interaction
		checkAllInvariants(userList, fakeYield, fakeUnderlying, minted, burned, sentToTransmuter);
	}

	/*
	 * Test that the invariants are preserved by the withdrawFrom function
	 */
	function testInvariantsOnWithdrawFrom(
		address caller,
		address proxyOwner,
		address[] calldata userList,
		uint96[] calldata debtList,
		uint96[] calldata overCollateralList,
		uint96 amount,
		address recipient
	) public {
		// Initialize the test
		setupTest(caller, proxyOwner, userList, debtList, overCollateralList, amount, recipient);

		// Ensure first user has enough collateral to withdraw
		cheats.assume(amount <= overCollateralList[0]);

		// Check that invariants hold before interaction
		checkAllInvariants(userList, fakeYield, fakeUnderlying, minted, burned, sentToTransmuter);

		// Calculate how many shares to withdraw
		(uint256 totalShares, ) = alchemist.positions(userList[0], fakeYield);
		uint256 totalBalance = calculateBalance(debtList[0], overCollateralList[0], fakeUnderlying);
		uint256 sharesToWithdraw = (totalShares * amount) / totalBalance;

		cheats.startPrank(userList[0], userList[0]);

		// Approve a different account to withdraw
		alchemist.approveWithdraw(userList[1], fakeYield, sharesToWithdraw);

		cheats.stopPrank();

		// Switch to approved account
		cheats.startPrank(userList[1], userList[1]);

		// Withdraw yield from an owner's account
		alchemist.withdrawFrom(userList[0], fakeYield, sharesToWithdraw, recipient);

		cheats.stopPrank();

		// Check that invariants hold after interaction
		checkAllInvariants(userList, fakeYield, fakeUnderlying, minted, burned, sentToTransmuter);
	}

	/*
	 * Test that the invariants are preserved by the withdrawUnderlyingFrom function
	 */
	function testInvariantsOnWithdrawUnderlyingFrom(
		address caller,
		address proxyOwner,
		address[] calldata userList,
		uint96[] calldata debtList,
		uint96[] calldata overCollateralList,
		uint96 amount,
		address recipient
	) public {
		// Initialize the test
		setupTest(caller, proxyOwner, userList, debtList, overCollateralList, amount, recipient);

		// Ensure first user has enough collateral to withdraw
		cheats.assume(amount <= overCollateralList[0]);

		// Check that invariants hold before interaction
		checkAllInvariants(userList, fakeYield, fakeUnderlying, minted, burned, sentToTransmuter);

		// Calculate how many shares to withdraw
		(uint256 totalShares, ) = alchemist.positions(userList[0], fakeYield);
		uint256 totalBalance = calculateBalance(debtList[0], overCollateralList[0], fakeUnderlying);
		uint256 sharesToWithdraw = (totalShares * amount) / totalBalance;

		cheats.startPrank(userList[0], userList[0]);

		// Approve a different account to withdraw
		alchemist.approveWithdraw(userList[1], fakeYield, sharesToWithdraw);

		cheats.stopPrank();

		// Switch to approved account
		cheats.startPrank(userList[1], userList[1]);

		// Withdraw underlying token from an owner's account
		alchemist.withdrawUnderlyingFrom(
			userList[0],
			fakeYield,
			sharesToWithdraw,
			recipient,
			minimumAmountOut(amount, fakeYield)
		);

		cheats.stopPrank();

		// Check that invariants hold after interaction
		checkAllInvariants(userList, fakeYield, fakeUnderlying, minted, burned, sentToTransmuter);
	}

	/*
	 * Test that the invariants are preserved by the mint function
	 */
	function testInvariantsOnMint(
		address caller,
		address proxyOwner,
		address[] calldata userList,
		uint96[] calldata debtList,
		uint96[] calldata overCollateralList,
		uint96 amount,
		address recipient
	) public {
		// Initialize the test
		setupTest(caller, proxyOwner, userList, debtList, overCollateralList, amount, recipient);

		// Ensure first user has enough collateral to mint
		cheats.assume(amount <= (overCollateralList[0] / 2));

		// Check that invariants hold before interaction
		checkAllInvariants(userList, fakeYield, fakeUnderlying, minted, burned, sentToTransmuter);

		cheats.startPrank(userList[0], userList[0]);

		// Mint debt from an account
		alchemist.mint(amount, userList[0]);
		minted += amount;

		cheats.stopPrank();

		// Check that invariants hold after interaction
		checkAllInvariants(userList, fakeYield, fakeUnderlying, minted, burned, sentToTransmuter);
	}

	/*
	 * Test that the invariants are preserved by the mintFrom function
	 */
	function testInvariantsOnMintFrom(
		address caller,
		address proxyOwner,
		address[] calldata userList,
		uint96[] calldata debtList,
		uint96[] calldata overCollateralList,
		uint96 amount,
		address recipient
	) public {
		// Initialize the test
		setupTest(caller, proxyOwner, userList, debtList, overCollateralList, amount, recipient);

		// Ensure first user has enough collateral to mint
		cheats.assume(amount <= (overCollateralList[0] / 2));

		// Check that invariants hold before interaction
		checkAllInvariants(userList, fakeYield, fakeUnderlying, minted, burned, sentToTransmuter);

		cheats.startPrank(userList[0], userList[0]);

		// Approve a different account to mint debt
		alchemist.approveMint(userList[1], amount);

		cheats.stopPrank();

		// Switch to an account to mint from
		cheats.startPrank(userList[1], userList[1]);

		// Mint debt from an owner's account
		alchemist.mintFrom(userList[0], amount, userList[1]);
		minted += amount;

		cheats.stopPrank();

		// Check that invariants hold after interaction
		checkAllInvariants(userList, fakeYield, fakeUnderlying, minted, burned, sentToTransmuter);
	}

	/*
	 * Test that the invariants are preserved by the repay function
	 */
	function testInvariantsOnRepay(
		address caller,
		address proxyOwner,
		address[] calldata userList,
		uint96[] calldata debtList,
		uint96[] calldata overCollateralList,
		uint96 amount,
		address recipient
	) public {
		// Initialize the test
		setupTest(caller, proxyOwner, userList, debtList, overCollateralList, amount, recipient);

		// Ensure account has debt to repay
		cheats.assume(debtList[0] > 0);

		// Check that invariants hold before interaction
		checkAllInvariants(userList, fakeYield, fakeUnderlying, minted, burned, sentToTransmuter);

		cheats.startPrank(userList[0], userList[0]);

		setRepayAmount(userList[0], fakeUnderlying, amount);

		alchemist.repay(fakeUnderlying, maximum, userList[0]);
		sentToTransmuter += ((maximum > debtList[0]) ? debtList[0] : maximum);

		cheats.stopPrank();

		// Check that invariants hold after interaction
		checkAllInvariants(userList, fakeYield, fakeUnderlying, minted, burned, sentToTransmuter);
	}

	/*
	 * Test that the invariants are preserved by the burn function
	 */
	function testInvariantsOnBurn(
		address caller,
		address proxyOwner,
		address[] calldata userList,
		uint96[] calldata debtList,
		uint96[] calldata overCollateralList,
		uint96 amount,
		address recipient
	) public {
		// Initialize the test
		setupTest(caller, proxyOwner, userList, debtList, overCollateralList, amount, recipient);

		// Ensure account has debt to burn
		cheats.assume(debtList[0] > 0);

		// Check that invariants hold before interaction
		checkAllInvariants(userList, fakeYield, fakeUnderlying, minted, burned, sentToTransmuter);

		cheats.startPrank(userList[0], userList[0]);

		// Burn debt tokens
		alToken.approve(address(alchemist), debtList[0]);
		alchemist.burn(debtList[0], userList[0]);
		burned += debtList[0];

		cheats.stopPrank();

		// Check that invariants hold after interaction
		checkAllInvariants(userList, fakeYield, fakeUnderlying, minted, burned, sentToTransmuter);
	}

	/*
	 * Test that the invariants are preserved by the liquidate function
	 */
	function testInvariantsOnLiquidate(
		address caller,
		address proxyOwner,
		address[] calldata userList,
		uint96[] calldata debtList,
		uint96[] calldata overCollateralList,
		uint96 amount,
		address recipient
	) public {
		// Initialize the test
		setupTest(caller, proxyOwner, userList, debtList, overCollateralList, amount, recipient);

		// Ensure account has debt to liquidate
		cheats.assume(debtList[0] > 0);

		// Check that invariants hold before interaction
		invariantA1Range(userList, fakeYield, minted, burned, sentToTransmuter);
		invariantA2(userList, fakeYield);
		invariantA3(userList, fakeYield);
		invariantA7(userList, fakeYield);
		invariantA8(userList, fakeYield, fakeUnderlying);

		cheats.startPrank(userList[0], userList[0]);

		setLiquidationAmount(fakeUnderlying, amount);

		alchemist.liquidate(fakeYield, maximum, minimumAmountOut(maximum, fakeYield));
		sentToTransmuter += maximum;

		cheats.stopPrank();

		// Check that invariants hold after interaction
		invariantA1Range(userList, fakeYield, minted, burned, sentToTransmuter);
		invariantA2(userList, fakeYield);
		invariantA3(userList, fakeYield);
		invariantA7(userList, fakeYield);
		invariantA8(userList, fakeYield, fakeUnderlying);
	}
}<|MERGE_RESOLUTION|>--- conflicted
+++ resolved
@@ -1,13 +1,9 @@
 // SPDX-License-Identifier: UNLICENSED
 pragma solidity ^0.8.11;
 
-<<<<<<< HEAD
+import "../../lib/ds-test/src/test.sol";
+
 import { Invariants } from "./utils/Invariants.sol";
-=======
-import "../../lib/ds-test/src/test.sol";
-
-import {Invariants} from "./utils/Invariants.sol";
->>>>>>> 0d8f544a
 
 contract TestInvariants is Invariants {
 	function setUp() public {}
